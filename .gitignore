node_modules/
.env
.env.generated
.env.updated
.env.local
*.log
logs/
src/logs/
.DS_Store
.vscode/
dist/
coverage/
.github

<<<<<<< HEAD
# Deployment data (contains personal/environment-specific information)
data/
=======
# Data directories (development/test data)
data/deployments/*.json
data/test/
>>>>>>> f02f9b86

# Backup files
*.backup
*.bak
src/server-old.js
src/backup-server.js

# Debug/temp files
fix_*.ps1
server-output.log
scripts/obsolete
scripts/mermaid-deployment.zip
src/dataverse-client-copy.js
src/backup-server.js
src/server-old.js
deploy.zip
deploy-temp/
test-files/
utputFormat
*.tmp
*.temp

# Project management
TODO.md
NOTES.md
*.todo
docs/temp/
docs/NEXT-FEATURES-ROADMAP.md
STEP1-MODULARIZATION-PLAN.md
STEP2-MODULARIZATION-PLAN.md
FUTURE-IMPROVEMENTS.md
history.md

# Release notes (generated for GitHub releases)
RELEASE-NOTES-*.md



# ESLint cache
.eslintcache
<|MERGE_RESOLUTION|>--- conflicted
+++ resolved
@@ -12,14 +12,8 @@
 coverage/
 .github
 
-<<<<<<< HEAD
 # Deployment data (contains personal/environment-specific information)
 data/
-=======
-# Data directories (development/test data)
-data/deployments/*.json
-data/test/
->>>>>>> f02f9b86
 
 # Backup files
 *.backup
